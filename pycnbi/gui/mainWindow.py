#!/usr/bin/env python
#coding:utf-8

"""
  Author:  Arnaud Desvachez --<arnaud.desvachez@fcbg.ch>
  Purpose: Defines the mainWindow class for the PyCNBI GUI.
  Created: 2/22/2019
"""


#import unittest
import sys
from importlib import import_module
from os.path import expanduser

from ui_mainwindow import Ui_MainWindow
from PyQt5.QtWidgets import QApplication, QMainWindow, QFileDialog, QAction, QLabel
from PyQt5.QtCore import pyqtSignal, pyqtSlot
from PyQt5.QtGui import QColor, QTextCursor

<<<<<<< HEAD
DEFAULT_PATH = "C:/Users/adesvachez/git/pycnbi_local/z2"
=======
DEFAULT_PATH = r'D:/work/pycnbi_local/z2'
>>>>>>> 950bf0f0

class OutLog:
    def __init__(self, edit, out=None, color=None):
        """(edit, out=None, color=None) -> can write stdout, stderr to a
        QTextEdit.
        edit = QTextEdit
        out = alternate stream ( can be the original sys.stdout )
        color = alternate color (i.e. color stderr a different color)
        """
        self.edit = edit
        self.out = None
        self.color = color

    def write(self, m):
        if self.color:
            tc = self.edit.textColor()
            self.edit.setTextColor(self.color)

        #self.edit.moveCursor(QTextCursor.End)
        self.edit.insertPlainText(m)
        
        if self.color:
            self.edit.setTextColor(tc)

        if self.out:
            self.out.write(m)

class MainWindow(QMainWindow):    
    #----------------------------------------------------------------------
    def __init__(self):
        """
        Constructor.
        """
        super(MainWindow, self).__init__()
        self.load_UiFromFile()
        self.connect_Signals_To_Slots()

        self.ui.lineEdit_pathSearch.insert(DEFAULT_PATH)
        
        # Redirect the stdout/stderr to the textEdit widget
        self.ui.textEdit_terminal.setReadOnly(1)
        #sys.stdout = OutLog(self.ui.textEdit_terminal, sys.stdout )
        #sys.stderr = OutLog(self.ui.textEdit_terminal, sys.stderr, QColor(255,0,0) )        
        
    #----------------------------------------------------------------------
    def load_UiFromFile(self):
        """
        Loads the UI interface from file.
        """
        self.ui = Ui_MainWindow()
        self.ui.setupUi(self)
        
    #----------------------------------------------------------------------
    def on_click_pathSearch(self):
        """
        Opens the File dialog window when the search button is pressed.
        """
        #path_name = QFileDialog.getExistingDirectory(caption="Choose the subject's directory", directory=expanduser("~"))
        path_name = QFileDialog.getExistingDirectory(caption="Choose the subject's directory", directory=DEFAULT_PATH)
        self.ui.lineEdit_pathSearch.insert(path_name)
        
    #----------------------------------------------------------------------
    def disp_Params(self, cfg):
        """
        Displays the parameters in the corresponding UI scrollArea.
        cfg = config module
        """
        import inspect
        params = inspect.getmembers(cfg)
        # Clear all previous widgets        
        if self.ui.verticalLayout_Basic.count() > 0:
            for i in reversed(range(self.ui.verticalLayout_Basic.count())):
                self.ui.verticalLayout_Basic.itemAt(i).widget().setParent(None)

        if self.ui.verticalLayout_Adv.count() > 0:
            for i in reversed(range(self.ui.verticalLayout_Adv.count())): 
                self.ui.verticalLayout_Adv.itemAt(i).widget().setParent(None)
        
        # Iterates over the classes            
        for par in params:
            param = inspect.getmembers(par[1])
            # Iterates over the dict
            for p in param:
                if '__' in p[0]:
                    break
                value2display = ""
                # Iterates over the tuples
                for i in range(len(p)):
                    value2display += str(p[i])+" "
                
                # Display the parameters according to their types.
                if par[0] == 'Basic':
                    self.ui.verticalLayout_Basic.addWidget(QLabel(value2display))
                elif par[0] == 'Advanced':
                    self.ui.verticalLayout_Adv.addWidget(QLabel(value2display))
                
    #----------------------------------------------------------------------
    def load_Params(self, cfg_file):
        """
        Loads the parameters from source file and displays them.
        """
        cfg_path = self.ui.lineEdit_pathSearch.text()+'/python/'
        
        # Dynamic loading
        sys.path.append(cfg_path)
        cfg_module = import_module(cfg_file)
        
        # Format the lib to fit the previous developed pycnbi code.
        self.cfg = type('cfg', (cfg_module.Advanced, cfg_module.Basic), dict())

        # Check the parameters integrity
        self.cfg = self.m.check_config(self.cfg)
        
        # Display parameters on the GUI
        self.disp_Params(cfg_module)
        
        
    #----------------------------------------------------------------------
    def on_click_Offline(self):
        """ 
        Loads the Offline parameters. 
        """
        import pycnbi.protocols.train_mi as m
        self.m = m
        cfg_file = 'config_train_mi'
        self.load_Params(cfg_file)
        
        
    #----------------------------------------------------------------------
    def on_click_Train(self):
        """
        Loads the Training parameters.
        """
        import pycnbi.decoder.trainer as m
        self.m = m
        cfg_file = 'config_trainer_mi'
        self.load_Params(cfg_file)
        
        
    #----------------------------------------------------------------------
    def on_click_Online(self):
        """
        Loads the Online parameters.
        """
        import pycnbi.protocols.test_mi as m
        self.m = m
        cfg_file = 'config_test_mi'
        self.load_Params(cfg_file)
    
    
    #----------------------------------------------------------------------
    def on_click_Start(self):
        """
        Launch the selected protocol. It can be Offline, Train or Online. 
        """
        self.m.run(self.cfg)    
        
    #----------------------------------------------------------------------
    def connect_Signals_To_Slots(self):
        """Connects the signals to the slots"""
        # Search button
        self.ui.pushButton_Search.clicked.connect(self.on_click_pathSearch)
        # Offline button
        self.ui.pushButton_Offline.clicked.connect(self.on_click_Offline)
        # Train button
        self.ui.pushButton_Train.clicked.connect(self.on_click_Train)
        # Online button
        self.ui.pushButton_Online.clicked.connect(self.on_click_Online)
        # Start button
        self.ui.pushButton_Start.clicked.connect(self.on_click_Start)
        
def main():    
    #unittest.main()
    app = QApplication(sys.argv)
    w = MainWindow()
    w.show()
    sys.exit(app.exec_())

if __name__ == "__main__":
    main()<|MERGE_RESOLUTION|>--- conflicted
+++ resolved
@@ -18,12 +18,7 @@
 from PyQt5.QtCore import pyqtSignal, pyqtSlot
 from PyQt5.QtGui import QColor, QTextCursor
 
-<<<<<<< HEAD
-DEFAULT_PATH = "C:/Users/adesvachez/git/pycnbi_local/z2"
-=======
-DEFAULT_PATH = r'D:/work/pycnbi_local/z2'
->>>>>>> 950bf0f0
-
+DEFAULT_PATH = "C:/LSL/pycnbi_local/z2"
 class OutLog:
     def __init__(self, edit, out=None, color=None):
         """(edit, out=None, color=None) -> can write stdout, stderr to a
