from __future__ import print_function, division

"""
trainer.py

Perform cross-validation and train a classifier.
See run() to see the flow.


Kyuhwa Lee, 2018
Swiss Federal Institute of Technology Lausanne (EPFL)

This program is free software: you can redistribute it and/or modify
it under the terms of the GNU General Public License as published by
the Free Software Foundation, either version 3 of the License, or
(at your option) any later version.

This program is distributed in the hope that it will be useful,
but WITHOUT ANY WARRANTY; without even the implied warranty of
MERCHANTABILITY or FITNESS FOR A PARTICULAR PURPOSE.  See the
GNU General Public License for more details.

You should have received a copy of the GNU General Public License
along with this program.  If not, see <http://www.gnu.org/licenses/>.

"""

import os
import sys
import imp
import mne
import mne.io
import pycnbi
import timeit
import platform
import traceback
import numpy as np
import multiprocessing as mp
import sklearn.metrics as skmetrics
import pycnbi.utils.q_common as qc
import pycnbi.utils.pycnbi_utils as pu
import pycnbi.decoder.features as features
from mne import Epochs, pick_types
from pycnbi import logger
from pycnbi.decoder.rlda import rLDA
from builtins import input
from IPython import embed  # for debugging
from sklearn.ensemble import RandomForestClassifier
from sklearn.ensemble import GradientBoostingClassifier
from xgboost import XGBClassifier
from sklearn.discriminant_analysis import LinearDiscriminantAnalysis as LDA

# scikit-learn old version compatibility
try:
    from sklearn.model_selection import StratifiedShuffleSplit, LeaveOneOut
    SKLEARN_OLD = False
except ImportError:
    from sklearn.cross_validation import StratifiedShuffleSplit, LeaveOneOut
    SKLEARN_OLD = True
mne.set_log_level('ERROR')
os.environ['OMP_NUM_THREADS'] = '1' # actually improves performance for multitaper


def check_config(cfg):
    critical_vars = {
        'COMMON':[
            'tdef',
            'TRIGGER_DEF',
            'EPOCH',
            'DATADIR',
            'PSD',
            'CHANNEL_PICKS',
            'SP_FILTER',
            'TP_FILTER',
            'NOTCH_FILTER',
            'FEATURES',
            'CLASSIFIER',
            'CV_PERFORM'],
        'RF':['trees', 'max_depth', 'seed'],
        'GB':['trees', 'learning_rate', 'max_depth', 'seed']
    }

    # optional variables with default values
    optional_vars = {
        'MULTIPLIER':1,
        'EXPORT_GOOD_FEATURES':False,
        'FEAT_TOPN':10,
        'EXPORT_CLS':False,
        'REF_CH':None,
        'N_JOBS':None,
        'EXCLUDES':None,
        'CV_IGNORE_THRES':None,
        'CV_DECISION_THRES':None,
        'BALANCE_SAMPLES':False
    }

    for v in critical_vars['COMMON']:
        if not hasattr(cfg, v):
            raise RuntimeError('%s not defined in config.' % v)

    for key in optional_vars:
        if not hasattr(cfg, key):
            setattr(cfg, key, optional_vars[key])
            logger.warning('Setting undefined parameter %s=%s' % (key, getattr(cfg, key)))

    # classifier parameters check
    if cfg.CLASSIFIER == 'RF':
        if not hasattr(cfg, 'RF'):
            raise RuntimeError('"RF" not defined in config.')
        for v in critical_vars['RF']:
            if v not in cfg.RF:
                raise RuntimeError('%s not defined in config.' % v)
    elif cfg.CLASSIFIER == 'GB' or cfg.CLASSIFIER == 'XGB':
        if not hasattr(cfg, 'GB'):
            raise RuntimeError('"GB" not defined in config.')
        for v in critical_vars['GB']:
            if v not in cfg.GB:
                raise RuntimeError('%s not defined in config.' % v)
    elif cfg.CLASSIFIER == 'rLDA' and not hasattr(cfg, 'RLDA_REGULARIZE_COEFF'):
        raise RuntimeError('"RLDA_REGULARIZE_COEFF" not defined in config.')

    if cfg.CV_PERFORM is not None:
        if not hasattr(cfg, 'CV_RANDOM_SEED'):
            cfg.CV_RANDOM_SEED = None
            logger.warning('Setting undefined parameter CV_RANDOM_SEED=%s' % (cfg.CV_RANDOM_SEED))
        if not hasattr(cfg, 'CV_FOLDS'):
            raise RuntimeError('"CV_FOLDS" not defined in config.')
        if cfg.CV_PERFORM == 'StratifiedShuffleSplit' and not hasattr(cfg, 'CV_TEST_RATIO'):
            raise RuntimeError('"CV_TEST_RATIO" not defined in config.')

    if cfg.N_JOBS is None:
        cfg.N_JOBS = mp.cpu_count()

    return cfg


def balance_samples(X, Y, balance_type, verbose=False):
    if balance_type == 'OVER':
        """
        Oversample from classes that lack samples
        """
        label_set = np.unique(Y)
        max_set = []
        X_balanced = np.array(X)
        Y_balanced = np.array(Y)

        # find a class with maximum number of samples
        for c in label_set:
            yl = np.where(Y == c)[0]
            if len(max_set) == 0 or len(yl) > max_set[1]:
                max_set = [c, len(yl)]

        for c in label_set:
            if c == max_set[0]: continue
            yl = np.where(Y == c)[0]
            extra_samples = max_set[1] - len(yl)
            extra_idx = np.random.choice(yl, extra_samples)
            X_balanced = np.append(X_balanced, X[extra_idx], axis=0)
            Y_balanced = np.append(Y_balanced, Y[extra_idx], axis=0)

    elif balance_type == 'UNDER':
        """
        Undersample from classes that are excessive
        """
        label_set = np.unique(Y)
        min_set = []

        # find a class with minimum number of samples
        for c in label_set:
            yl = np.where(Y == c)[0]
            if len(min_set) == 0 or len(yl) < min_set[1]:
                min_set = [c, len(yl)]

        yl = np.where(Y == min_set[0])[0]
        X_balanced = np.array(X[yl])
        Y_balanced = np.array(Y[yl])

        for c in label_set:
            if c == min_set[0]: continue
            yl = np.where(Y == c)[0]
            reduced_idx = np.random.choice(yl, min_set[1])
            X_balanced = np.append(X_balanced, X[reduced_idx], axis=0)
            Y_balanced = np.append(Y_balanced, Y[reduced_idx], axis=0)
    else:
        raise ValueError('Unknown balancing type ' % balance_type)

    if verbose is True:
        logger.info('\n>> Number of trials BEFORE balancing')
        for c in label_set:
            logger.info('%s: %d' % (cfg.tdef.by_value[c], len(np.where(Y == c)[0])))
        logger.info('\n>> Number of trials AFTER balancing')
        for c in label_set:
            logger.info('%s: %d' % (cfg.tdef.by_value[c], len(np.where(Y_balanced == c)[0])))

    return X_balanced, Y_balanced


def crossval_epochs(cv, epochs_data, labels, cls, label_names=None, do_balance=False, n_jobs=None, ignore_thres=None, decision_thres=None):
    """
    Epoch-based cross-validation used by cross_validate().

    Params
    ======
    cv: scikit-learn cross-validation object
    epochs_data: np.array of shape [epochs x samples x features]
    labels: np.array of shape [epochs x samples]
    cls: classifier
    label_names: associated label names {0:'Left', 1:'Right', ...}
    do_balance: oversample or undersample to match the number of samples among classes

    """

    scores = []
    cnum = 1
    cm_sum = 0
    label_set = np.unique(labels)
    num_labels = len(label_set)
    if label_names is None:
        label_names = {l:'%s' % l for l in label_set}

    if n_jobs is None:
        n_jobs = mp.cpu_count()

    if n_jobs > 1:
        logger.info('crossval_epochs(): Using %d cores' % n_jobs)
        pool = mp.Pool(n_jobs)
        results = []

    # for classifier itself, single core is usually faster
    cls.n_jobs = 1

    if SKLEARN_OLD:
        splits = cv
    else:
        splits = cv.split(epochs_data, labels[:, 0])
    for train, test in splits:
        X_train = np.concatenate(epochs_data[train])
        X_test = np.concatenate(epochs_data[test])
        Y_train = np.concatenate(labels[train])
        Y_test = np.concatenate(labels[test])
        if do_balance != False:
            X_train, Y_train = balance_samples(X_train, Y_train, do_balance)
            X_test, Y_test = balance_samples(X_test, Y_test, do_balance)

        if n_jobs > 1:
            results.append(pool.apply_async(fit_predict_thres,
                                            [cls, X_train, Y_train, X_test, Y_test, cnum, label_set, ignore_thres, decision_thres]))
        else:
            score, cm = fit_predict_thres(cls, X_train, Y_train, X_test, Y_test, cnum, label_set, ignore_thres, decision_thres)
            scores.append(score)
            cm_sum += cm
        cnum += 1

    if n_jobs > 1:
        pool.close()
        pool.join()

        for r in results:
            score, cm = r.get()
            scores.append(score)
            cm_sum += cm

    # confusion matrix
    cm_sum = cm_sum.astype('float')
    if cm_sum.shape[0] != cm_sum.shape[1]:
        # we have decision thresholding condition
        assert cm_sum.shape[0] < cm_sum.shape[1]
        cm_sum_all = cm_sum
        cm_sum = cm_sum[:, :cm_sum.shape[0]]
        underthres = np.array([r[-1] / sum(r) for r in cm_sum_all])
    else:
        underthres = None

    cm_rate = np.zeros(cm_sum.shape)
    for r_in, r_out in zip(cm_sum, cm_rate):
        rs = sum(r_in)
        if rs > 0:
            r_out[:] = r_in / rs
        else:
            assert min(r) == max(r) == 0
    if underthres is not None:
        cm_rate = np.concatenate((cm_rate, underthres[:, np.newaxis]), axis=1)

    cm_txt = 'Y: ground-truth, X: predicted\n'
    max_chars = 12
    tpl_str = '%%-%ds ' % max_chars
    tpl_float = '%%-%d.2f ' % max_chars
    for l in label_set:
        cm_txt += tpl_str % label_names[l][:max_chars]
    if underthres is not None:
        cm_txt += tpl_str % 'Ignored'
    cm_txt += '\n'
    for r in cm_rate:
        for c in r:
            cm_txt += tpl_float % c
        cm_txt += '\n'
    cm_txt += 'Average accuracy: %.2f\n' % np.mean(scores)

    return np.array(scores), cm_txt


def balance_tpr(cfg, featdata):
    """
    Find the threshold of class index 0 that yields equal number of true positive samples of each class.
    Currently only available for binary classes.

    Params
    ======
    cfg: config module
    feetdata: feature data computed using compute_features()
    """

    n_jobs = cfg.N_JOBS
    if n_jobs is None:
        n_jobs = mp.cpu_count()
    if n_jobs > 1:
        logger.info('balance_tpr(): Using %d cores' % n_jobs)
        pool = mp.Pool(n_jobs)
        results = []

    # Init a classifier
    if cfg.CLASSIFIER == 'GB':
        cls = GradientBoostingClassifier(loss='deviance', learning_rate=cfg.GB['learning_rate'],
                                         n_estimators=cfg.GB['trees'], subsample=1.0, max_depth=cfg.GB['max_depth'],
                                         random_state=cfg.GB['seed'], max_features='sqrt', verbose=0, warm_start=False,
                                         presort='auto')
    elif cfg.CLASSIFIER == 'XGB':
        cls = XGBClassifier(loss='deviance', learning_rate=cfg.GB['learning_rate'],
                                         n_estimators=cfg.GB['trees'], subsample=1.0, max_depth=cfg.GB['max_depth'],
                                         random_state=cfg.GB['seed'], max_features='sqrt', verbose=0, warm_start=False,
                                         presort='auto')
    elif cfg.CLASSIFIER == 'RF':
        cls = RandomForestClassifier(n_estimators=cfg.RF['trees'], max_features='auto',
                                     max_depth=cfg.RF['max_depth'], n_jobs=cfg.N_JOBS, random_state=cfg.RF['seed'],
                                     oob_score=True, class_weight='balanced_subsample')
    elif cfg.CLASSIFIER == 'LDA':
        cls = LDA()
    elif cfg.CLASSIFIER == 'rLDA':
        cls = rLDA(cfg.RLDA_REGULARIZE_COEFF)
    else:
        raise ValueError('Unknown classifier type %s' % cfg.CLASSIFIER)

    # Setup features
    X_data = featdata['X_data']
    Y_data = featdata['Y_data']
    wlen = featdata['wlen']
    if cfg.PSD['wlen'] is None:
        cfg.PSD['wlen'] = wlen

    # Choose CV type
    ntrials, nsamples, fsize = X_data.shape
    if cfg.CV_PERFORM == 'LeaveOneOut':
        logger.info('\n>> %d-fold leave-one-out cross-validation' % ntrials)
        if SKLEARN_OLD:
            cv = LeaveOneOut(len(Y_data))
        else:
            cv = LeaveOneOut()
    elif cfg.CV_PERFORM == 'StratifiedShuffleSplit':
        logger.info('\n>> %d-fold stratified cross-validation with test set ratio %.2f' % (cfg.CV_FOLDS, cfg.CV_TEST_RATIO))
        if SKLEARN_OLD:
            cv = StratifiedShuffleSplit(Y_data[:, 0], cfg.CV_FOLDS, test_size=cfg.CV_TEST_RATIO, random_state=cfg.CV_RANDOM_SEED)
        else:
            cv = StratifiedShuffleSplit(n_splits=cfg.CV_FOLDS, test_size=cfg.CV_TEST_RATIO, random_state=cfg.CV_RANDOM_SEED)
    else:
        raise NotImplementedError('%s is not supported yet. Sorry.' % cfg.CV_PERFORM)
    logger.info('%d trials, %d samples per trial, %d feature dimension' % (ntrials, nsamples, fsize))

    # For classifier itself, single core is usually faster
    cls.n_jobs = 1
    Y_preds = []

    if SKLEARN_OLD:
        splits = cv
    else:
        splits = cv.split(X_data, Y_data[:, 0])
    for cnum, (train, test) in enumerate(splits):
        X_train = np.concatenate(X_data[train])
        X_test = np.concatenate(X_data[test])
        Y_train = np.concatenate(Y_data[train])
        Y_test = np.concatenate(Y_data[test])
        if n_jobs > 1:
            results.append(pool.apply_async(get_predict_proba, [cls, X_train, Y_train, X_test, Y_test, cnum+1]))
        else:
            Y_preds.append(get_predict_proba(cls, X_train, Y_train, X_test, Y_test, cnum+1))
        cnum += 1

    # Aggregate predictions
    if n_jobs > 1:
        pool.close()
        pool.join()
        for r in results:
            Y_preds.append(r.get())
    Y_preds = np.concatenate(Y_preds, axis=0)

    # Find threshold for class index 0
    Y_preds = sorted(Y_preds)
    mid_idx = int(len(Y_preds) / 2)
    if len(Y_preds) == 1:
        return 0.5 # should not reach here in normal conditions
    elif len(Y_preds) % 2 == 0:
        thres = Y_preds[mid_idx-1] + (Y_preds[mid_idx] - Y_preds[mid_idx-1]) / 2
    else:
        thres = Y_preds[mid_idx]
    return thres


def cva_features(datadir):
    """
    (DEPRECATED FUNCTION)
    """
    for fin in qc.get_file_list(datadir, fullpath=True):
        if fin[-4:] != '.gdf': continue
        fout = fin + '.cva'
        if os.path.exists(fout):
            logger.info('Skipping', fout)
            continue
        logger.info("cva_features('%s')" % fin)
        qc.matlab("cva_features('%s')" % fin)


def get_predict_proba(cls, X_train, Y_train, X_test, Y_test, cnum):
    """
    All likelihoods will be collected from every fold of a cross-validaiton. Based on these likelihoods,
    a threshold will be computed that will balance the true positive rate of each class.
    Available with binary classification scenario only.
    """
    timer = qc.Timer()
    cls.fit(X_train, Y_train)
    Y_pred = cls.predict_proba(X_test)
    logger.info('Cross-validation %d (%d tests) - %.1f sec' % (cnum, Y_pred.shape[0], timer.sec()))
    return Y_pred[:,0]


def fit_predict_thres(cls, X_train, Y_train, X_test, Y_test, cnum, label_list, ignore_thres=None, decision_thres=None):
    """
    Any likelihood lower than a threshold is not counted as classification score

    Params
    ======
    ignore_thres:
    if not None or larger than 0, likelihood values lower than ignore_thres will be ignored
    while computing confusion matrix.

    """
    timer = qc.Timer()
    cls.fit(X_train, Y_train)
    assert ignore_thres is None or ignore_thres >= 0
    if ignore_thres is None or ignore_thres == 0:
        Y_pred = cls.predict(X_test)
        score = skmetrics.accuracy_score(Y_test, Y_pred)
        cm = skmetrics.confusion_matrix(Y_test, Y_pred, label_list)
    else:
        if decision_thres is not None:
            raise ValueError('decision threshold and ignore_thres cannot be set at the same time.')
        Y_pred = cls.predict_proba(X_test)
        Y_pred_labels = np.argmax(Y_pred, axis=1)
        Y_pred_maxes = np.array([x[i] for i, x in zip(Y_pred_labels, Y_pred)])
        Y_index_overthres = np.where(Y_pred_maxes >= ignore_thres)[0]
        Y_index_underthres = np.where(Y_pred_maxes < ignore_thres)[0]
        Y_pred_overthres = np.array([cls.classes_[x] for x in Y_pred_labels[Y_index_overthres]])
        Y_pred_underthres = np.array([cls.classes_[x] for x in Y_pred_labels[Y_index_underthres]])
        Y_pred_underthres_count = np.array([np.count_nonzero(Y_pred_underthres == c) for c in label_list])
        Y_test_overthres = Y_test[Y_index_overthres]
        score = skmetrics.accuracy_score(Y_test_overthres, Y_pred_overthres)
        cm = skmetrics.confusion_matrix(Y_test_overthres, Y_pred_overthres, label_list)
        cm = np.concatenate((cm, Y_pred_underthres_count[:, np.newaxis]), axis=1)

    logger.info('Cross-validation %d (%.3f) - %.1f sec' % (cnum, score, timer.sec()))
    return score, cm


<<<<<<< HEAD
=======
def compute_features(cfg, interactive=False):
    # Load file list
    ftrain = []
    for f in qc.get_file_list(cfg.DATADIR, fullpath=True):
        if f[-4:] in ['.fif', '.fiff']:
            ftrain.append(f)

    # Preprocessing, epoching and PSD computation
    if len(ftrain) > 1 and cfg.CHANNEL_PICKS is not None and type(cfg.CHANNEL_PICKS[0]) == int:
        raise RuntimeError(
            'When loading multiple EEG files, CHANNEL_PICKS must be list of string, not integers because they may have different channel order.')
    raw, events = pu.load_multi(ftrain)
    if cfg.REF_CH is not None:
        raise NotImplementedError('Sorry! Channel re-referencing is under development!')
        pu.rereference(raw, cfg.REF_CH[1], cfg.REF_CH[0])
    triggers = {cfg.tdef.by_value[c]:c for c in set(cfg.TRIGGER_DEF)}

    # Pick channels
    if cfg.CHANNEL_PICKS is None:
        chlist = [int(x) for x in pick_types(raw.info, stim=False, eeg=True)]
    else:
        chlist = cfg.CHANNEL_PICKS
    picks = []
    for c in chlist:
        if type(c) == int:
            picks.append(c)
        elif type(c) == str:
            picks.append(raw.ch_names.index(c))
        else:
            raise RuntimeError(
                'CHANNEL_PICKS has a value of unknown type %s.\nCHANNEL_PICKS=%s' % (type(c), cfg.CHANNEL_PICKS))
    if cfg.EXCLUDES is not None:
        for c in cfg.EXCLUDES:
            if type(c) == str:
                if c not in raw.ch_names:
                    logger.warning('Exclusion channel %s does not exist. Ignored.' % c)
                    continue
                c_int = raw.ch_names.index(c)
            elif type(c) == int:
                c_int = c
            else:
                raise RuntimeError(
                    'EXCLUDES has a value of unknown type %s.\nEXCLUDES=%s' % (type(c), cfg.EXCLUDES))
            if c_int in picks:
                del picks[picks.index(c_int)]
    if max(picks) > len(raw.ch_names):
        raise ValueError('"picks" has a channel index %d while there are only %d channels.' % (max(picks), len(raw.ch_names)))
    if hasattr(cfg, 'SP_CHANNELS') and cfg.SP_CHANNELS is not None:
        logger.warning('SP_CHANNELS parameter is not supported yet. Will be set to CHANNEL_PICKS.')
    if hasattr(cfg, 'TP_CHANNELS') and cfg.TP_CHANNELS is not None:
        logger.warning('TP_CHANNELS parameter is not supported yet. Will be set to CHANNEL_PICKS.')
    if hasattr(cfg, 'NOTCH_CHANNELS') and cfg.NOTCH_CHANNELS is not None:
        logger.warning('NOTCH_CHANNELS parameter is not supported yet. Will be set to CHANNEL_PICKS.')

    # Read epochs
    try:
        # Experimental: multiple epoch ranges
        if type(cfg.EPOCH[0]) is list:
            epochs_train = []
            for ep in cfg.EPOCH:
                epoch = Epochs(raw, events, triggers, tmin=ep[0], tmax=ep[1],
                    proj=False, picks=picks, baseline=None, preload=True,
                    verbose=False, detrend=None)
                # Channels are already selected by 'picks' param so use all channels.
                pu.preprocess(epoch, spatial=cfg.SP_FILTER, spatial_ch=None,
                              spectral=cfg.TP_FILTER, spectral_ch=None, notch=cfg.NOTCH_FILTER,
                              notch_ch=None, multiplier=cfg.MULTIPLIER, n_jobs=cfg.N_JOBS)
                epochs_train.append(epoch)
        else:
            # Usual method: single epoch range
            epochs_train = Epochs(raw, events, triggers, tmin=cfg.EPOCH[0],
                tmax=cfg.EPOCH[1], proj=False, picks=picks, baseline=None,
                preload=True, verbose=False, detrend=None)
            # Channels are already selected by 'picks' param so use all channels.
            pu.preprocess(epochs_train, spatial=cfg.SP_FILTER, spatial_ch=None,
                          spectral=cfg.TP_FILTER, spectral_ch=None, notch=cfg.NOTCH_FILTER, notch_ch=None,
                          multiplier=cfg.MULTIPLIER, n_jobs=cfg.N_JOBS)
    except:
        logger.exception('Problem while epoching.')
        if interactive:
            print('Dropping to a shell.\n')
            embed()
        raise RuntimeError

    label_set = np.unique(triggers.values())

    # Compute features
    if cfg.FEATURES == 'PSD':
        featdata = get_psd_feature(epochs_train, cfg.EPOCH, cfg.PSD, feat_picks=None, n_jobs=cfg.N_JOBS)
    else:
        raise NotImplementedError('%s feature type is not supported.' % cfg.FEATURES)

    featdata['picks'] = picks
    featdata['sfreq'] = raw.info['sfreq']
    featdata['ch_names'] = raw.ch_names
    return featdata


>>>>>>> 7f628370
def cross_validate(cfg, featdata, cv_file=None):
    """
    Perform cross validation
    """
    # Init a classifier
    if cfg.CLASSIFIER == 'GB':
        cls = GradientBoostingClassifier(loss='deviance', learning_rate=cfg.GB['learning_rate'], presort='auto',
                                         n_estimators=cfg.GB['trees'], subsample=1.0, max_depth=cfg.GB['max_depth'],
                                         random_state=cfg.GB['seed'], max_features='sqrt', verbose=0, warm_start=False)
    elif cfg.CLASSIFIER == 'XGB':
        cls = XGBClassifier(loss='deviance', learning_rate=cfg.GB['learning_rate'], presort='auto',
                                         n_estimators=cfg.GB['trees'], subsample=1.0, max_depth=cfg.GB['max_depth'],
                                         random_state=cfg.GB['seed'], max_features='sqrt', verbose=0, warm_start=False)
    elif cfg.CLASSIFIER == 'RF':
        cls = RandomForestClassifier(n_estimators=cfg.RF['trees'], max_features='auto',
                                     max_depth=cfg.RF['max_depth'], n_jobs=cfg.N_JOBS, random_state=cfg.RF['seed'],
                                     oob_score=True, class_weight='balanced_subsample')
    elif cfg.CLASSIFIER == 'LDA':
        cls = LDA()
    elif cfg.CLASSIFIER == 'rLDA':
        cls = rLDA(cfg.RLDA_REGULARIZE_COEFF)
    else:
        raise ValueError('Unknown classifier type %s' % cfg.CLASSIFIER)

    # Setup features
    X_data = featdata['X_data']
    Y_data = featdata['Y_data']
    wlen = featdata['wlen']
    if cfg.PSD['wlen'] is None:
        cfg.PSD['wlen'] = wlen

    # Choose CV type
    ntrials, nsamples, fsize = X_data.shape
    if cfg.CV_PERFORM == 'LeaveOneOut':
        logger.info('\n>> %d-fold leave-one-out cross-validation' % ntrials)
        if SKLEARN_OLD:
            cv = LeaveOneOut(len(Y_data))
        else:
            cv = LeaveOneOut()
    elif cfg.CV_PERFORM == 'StratifiedShuffleSplit':
        logger.info('\n>> %d-fold stratified cross-validation with test set ratio %.2f' % (cfg.CV_FOLDS, cfg.CV_TEST_RATIO))
        if SKLEARN_OLD:
            cv = StratifiedShuffleSplit(Y_data[:, 0], cfg.CV_FOLDS, test_size=cfg.CV_TEST_RATIO, random_state=cfg.CV_RANDOM_SEED)
        else:
            cv = StratifiedShuffleSplit(n_splits=cfg.CV_FOLDS, test_size=cfg.CV_TEST_RATIO, random_state=cfg.CV_RANDOM_SEED)
    else:
        raise NotImplementedError('%s is not supported yet. Sorry.' % cfg.CV_PERFORM)
    logger.info('%d trials, %d samples per trial, %d feature dimension' % (ntrials, nsamples, fsize))

    # Do it!
    timer_cv = qc.Timer()
    scores, cm_txt = crossval_epochs(cv, X_data, Y_data, cls, cfg.tdef.by_value, cfg.BALANCE_SAMPLES, n_jobs=cfg.N_JOBS,
                                     ignore_thres=cfg.CV_IGNORE_THRES, decision_thres=cfg.CV_DECISION_THRES)
    t_cv = timer_cv.sec()

    # Export results
    txt = '\n>> Cross validation took %d seconds.\n' % t_cv
    txt += '\n- Class information\n'
    txt += '%d epochs, %d samples per epoch, %d feature dimension (total %d samples)\n' %\
        (ntrials, nsamples, fsize, ntrials * nsamples)
    for ev in np.unique(Y_data):
        txt += '%s: %d trials\n' % (cfg.tdef.by_value[ev], len(np.where(Y_data[:, 0] == ev)[0]))
    if cfg.BALANCE_SAMPLES:
        txt += 'The number of samples was balanced across classes. Method: %s\n' % cfg.BALANCE_SAMPLES
    txt += '\n- Experiment conditions\n'
    txt += 'Spatial filter: %s (channels: %s)\n' % (cfg.SP_FILTER, cfg.SP_FILTER)
    txt += 'Spectral filter: %s\n' % cfg.TP_FILTER
    txt += 'Notch filter: %s\n' % cfg.NOTCH_FILTER
    txt += 'Channels: ' + ','.join([str(featdata['ch_names'][p]) for p in featdata['picks']]) + '\n'
    txt += 'PSD range: %.1f - %.1f Hz\n' % (cfg.PSD['fmin'], cfg.PSD['fmax'])
    txt += 'Window step: %.2f msec\n' % (1000.0 * cfg.PSD['wstep'] / featdata['sfreq'])
    if type(wlen) is list:
        for i, w in enumerate(wlen):
            txt += 'Window size: %.1f msec\n' % (w * 1000.0)
            txt += 'Epoch range: %s sec\n' % (cfg.EPOCH[i])
    else:
        txt += 'Window size: %.1f msec\n' % (cfg.PSD['wlen'] * 1000.0)
        txt += 'Epoch range: %s sec\n' % (cfg.EPOCH)

    # Compute stats
    cv_mean, cv_std = np.mean(scores), np.std(scores)
    txt += '\n- Average CV accuracy over %d epochs (random seed=%s)\n' % (ntrials, cfg.CV_RANDOM_SEED)
    if cfg.CV_PERFORM in ['LeaveOneOut', 'StratifiedShuffleSplit']:
        txt += "mean %.3f, std: %.3f\n" % (cv_mean, cv_std)
    txt += 'Classifier: %s, ' % cfg.CLASSIFIER
    if cfg.CLASSIFIER == 'RF':
        txt += '%d trees, %s max depth, random state %s\n' % (
            cfg.RF['trees'], cfg.RF['max_depth'], cfg.RF['seed'])
    elif cfg.CLASSIFIER == 'GB' or cfg.CLASSIFIER == 'XGB':
        txt += '%d trees, %s max depth, %s learing_rate, random state %s\n' % (
            cfg.GB['trees'], cfg.GB['max_depth'], cfg.GB['learning_rate'], cfg.GB['seed'])
    elif cfg.CLASSIFIER == 'rLDA':
        txt += 'regularization coefficient %.2f\n' % cfg.RLDA_REGULARIZE_COEFF
    if cfg.CV_IGNORE_THRES is not None:
        txt += 'Decision threshold: %.2f\n' % cfg.CV_IGNORE_THRES
    txt += '\n- Confusion Matrix\n' + cm_txt
    logger.info(txt)

    # Export to a file
    if hasattr(cfg, 'CV_EXPORT_RESULT') and cfg.CV_EXPORT_RESULT is True and cfg.CV_PERFORM is not None:
        if cv_file is None:
            if cfg.EXPORT_CLS is True:
                qc.make_dirs('%s/classifier' % cfg.DATADIR)
                fout = open('%s/classifier/cv_result.txt' % cfg.DATADIR, 'w')
            else:
                fout = open('%s/cv_result.txt' % cfg.DATADIR, 'w')
        else:
            fout = open(cv_file, 'w')
        fout.write(txt)
        fout.close()


def train_decoder(cfg, featdata, feat_file=None):
    """
    Train the final decoder using all data
    """
    # Init a classifier
    if cfg.CLASSIFIER == 'GB':
        cls = GradientBoostingClassifier(loss='deviance', learning_rate=cfg.GB['learning_rate'],
                                         n_estimators=cfg.GB['trees'], subsample=1.0, max_depth=cfg.GB['max_depth'],
                                         random_state=cfg.GB['seed'], max_features='sqrt', verbose=0, warm_start=False,
                                         presort='auto')
    elif cfg.CLASSIFIER == 'XGB':
        cls = XGBClassifier(loss='deviance', learning_rate=cfg.GB['learning_rate'],
                                         n_estimators=cfg.GB['trees'], subsample=1.0, max_depth=cfg.GB['max_depth'],
                                         random_state=cfg.GB['seed'], max_features='sqrt', verbose=0, warm_start=False,
                                         presort='auto')
    elif cfg.CLASSIFIER == 'RF':
        cls = RandomForestClassifier(n_estimators=cfg.RF['trees'], max_features='auto',
                                     max_depth=cfg.RF['max_depth'], n_jobs=cfg.N_JOBS, random_state=cfg.RF['seed'],
                                     oob_score=True, class_weight='balanced_subsample')
    elif cfg.CLASSIFIER == 'LDA':
        cls = LDA()
    elif cfg.CLASSIFIER == 'rLDA':
        cls = rLDA(cfg.RLDA_REGULARIZE_COEFF)
    else:
        raise ValueError('Unknown classifier %s' % cfg.CLASSIFIER)

    # Setup features
    X_data = featdata['X_data']
    Y_data = featdata['Y_data']
    wlen = featdata['wlen']
    if cfg.PSD['wlen'] is None:
        cfg.PSD['wlen'] = wlen
    w_frames = featdata['w_frames']
    ch_names = featdata['ch_names']
    X_data_merged = np.concatenate(X_data)
    Y_data_merged = np.concatenate(Y_data)
    if cfg.BALANCE_SAMPLES:
        X_data_merged, Y_data_merged = balance_samples(X_data_merged, Y_data_merged, cfg.BALANCE_SAMPLES, verbose=True)

    # Start training the decoder
    logger.info('\n>> Training the decoder')
    timer = qc.Timer()
    cls.n_jobs = cfg.N_JOBS
    cls.fit(X_data_merged, Y_data_merged)
    logger.info('Trained %d samples x %d dimension in %.1f sec' %\
          (X_data_merged.shape[0], X_data_merged.shape[1], timer.sec()))
    cls.n_jobs = 1 # always set n_jobs=1 for testing

    # Export the decoder
    classes = {c:cfg.tdef.by_value[c] for c in np.unique(Y_data)}
    if cfg.FEATURES == 'PSD':
        data = dict(cls=cls, ch_names=ch_names, psde=featdata['psde'], sfreq=featdata['sfreq'],
                    picks=featdata['picks'], classes=classes, epochs=cfg.EPOCH, w_frames=w_frames,
                    w_seconds=cfg.PSD['wlen'], wstep=cfg.PSD['wstep'], spatial=cfg.SP_FILTER,
                    spatial_ch=featdata['picks'], spectral=cfg.TP_FILTER, spectral_ch=featdata['picks'],
                    notch=cfg.NOTCH_FILTER, notch_ch=featdata['picks'], multiplier=cfg.MULTIPLIER,
                    ref_ch=cfg.REF_CH)
    clsfile = '%s/classifier/classifier-%s.pkl' % (cfg.DATADIR, platform.architecture()[0])
    qc.make_dirs('%s/classifier' % cfg.DATADIR)
    qc.save_obj(clsfile, data)
    logger.info('Decoder saved to %s' % clsfile)

    # Reverse-lookup frequency from FFT
    fq = 0
    if type(cfg.PSD['wlen']) == list:
        fq_res = 1.0 / cfg.PSD['wlen'][0]
    else:
        fq_res = 1.0 / cfg.PSD['wlen']
    fqlist = []
    while fq <= cfg.PSD['fmax']:
        if fq >= cfg.PSD['fmin']:
            fqlist.append(fq)
        fq += fq_res

    # Show top distinctive features
    if cfg.FEATURES == 'PSD':
        logger.info('\n>> Good features ordered by importance')
        if cfg.CLASSIFIER in ['RF', 'GB', 'XGB']:
            keys, values = qc.sort_by_value(list(cls.feature_importances_), rev=True)
        elif cfg.CLASSIFIER in ['LDA', 'rLDA']:
            keys, values = qc.sort_by_value(cls.w, rev=True)
        keys = np.array(keys)
        values = np.array(values)

        if cfg.EXPORT_GOOD_FEATURES:
            if feat_file is None:
                gfout = open('%s/classifier/good_features.txt' % cfg.DATADIR, 'w')
            else:
                gfout = open(feat_file, 'w')

        if type(wlen) is not list:
            ch_names = [ch_names[c] for c in featdata['picks']]
        else:
            ch_names = []
            for w in range(len(wlen)):
                for c in featdata['picks']:
                    ch_names.append('w%d-%s' % (w, ch_names[c]))

        chlist, hzlist = features.feature2chz(keys, fqlist, ch_names=ch_names)
        valnorm = values[:cfg.FEAT_TOPN].copy()
        valnorm = valnorm / np.sum(valnorm) * 100.0

        # show top-N features
        for i, (ch, hz) in enumerate(zip(chlist, hzlist)):
            if i >= cfg.FEAT_TOPN:
                break
            txt = '%-3s %5.1f Hz  normalized importance %-6s  raw importance %-6s  feature %-5d' %\
                  (ch, hz, '%.2f%%' % valnorm[i], '%.2f%%' % (values[i] * 100.0), keys[i])
            logger.info(txt)

        if cfg.EXPORT_GOOD_FEATURES:
            gfout.write('Importance(%) Channel Frequency Index\n')
            for i, (ch, hz) in enumerate(zip(chlist, hzlist)):
                gfout.write('%.3f\t%s\t%s\t%d\n' % (values[i]*100.0, ch, hz, keys[i]))
            gfout.close()
        print()


def run(cfg, interactive=False, cv_file=None, feat_file=None):
    # Extract features
    featdata = features.compute_features(cfg)

    # Find optimal threshold for TPR balancing
    #balance_tpr(cfg, featdata)

    # Perform cross validation
    if cfg.CV_PERFORM is not None:
        cross_validate(cfg, featdata, cv_file=cv_file)

    # Train a decoder
    if cfg.EXPORT_CLS is True:
        train_decoder(cfg, featdata, feat_file=feat_file)


def load_config(cfg_file):
    cfg_file = qc.forward_slashify(cfg_file)
    if not (os.path.exists(cfg_file) and os.path.isfile(cfg_file)):
        raise IOError('%s cannot be loaded.' % os.path.realpath(cfg_file))
    return imp.load_source(cfg_file, cfg_file)


# for batch scripts
def batch_run(cfg_file):
    cfg = load_config(cfg_file)
    cfg = check_config(cfg)
    run(cfg, interactive=True)


if __name__ == '__main__':
    # Load parameters
    if len(sys.argv) < 2:
        cfg_file = input('Config file name? ')
    else:
        cfg_file = sys.argv[1]
    batch_run(cfg_file)

    logger.info('Finished.')<|MERGE_RESOLUTION|>--- conflicted
+++ resolved
@@ -469,107 +469,6 @@
     return score, cm
 
 
-<<<<<<< HEAD
-=======
-def compute_features(cfg, interactive=False):
-    # Load file list
-    ftrain = []
-    for f in qc.get_file_list(cfg.DATADIR, fullpath=True):
-        if f[-4:] in ['.fif', '.fiff']:
-            ftrain.append(f)
-
-    # Preprocessing, epoching and PSD computation
-    if len(ftrain) > 1 and cfg.CHANNEL_PICKS is not None and type(cfg.CHANNEL_PICKS[0]) == int:
-        raise RuntimeError(
-            'When loading multiple EEG files, CHANNEL_PICKS must be list of string, not integers because they may have different channel order.')
-    raw, events = pu.load_multi(ftrain)
-    if cfg.REF_CH is not None:
-        raise NotImplementedError('Sorry! Channel re-referencing is under development!')
-        pu.rereference(raw, cfg.REF_CH[1], cfg.REF_CH[0])
-    triggers = {cfg.tdef.by_value[c]:c for c in set(cfg.TRIGGER_DEF)}
-
-    # Pick channels
-    if cfg.CHANNEL_PICKS is None:
-        chlist = [int(x) for x in pick_types(raw.info, stim=False, eeg=True)]
-    else:
-        chlist = cfg.CHANNEL_PICKS
-    picks = []
-    for c in chlist:
-        if type(c) == int:
-            picks.append(c)
-        elif type(c) == str:
-            picks.append(raw.ch_names.index(c))
-        else:
-            raise RuntimeError(
-                'CHANNEL_PICKS has a value of unknown type %s.\nCHANNEL_PICKS=%s' % (type(c), cfg.CHANNEL_PICKS))
-    if cfg.EXCLUDES is not None:
-        for c in cfg.EXCLUDES:
-            if type(c) == str:
-                if c not in raw.ch_names:
-                    logger.warning('Exclusion channel %s does not exist. Ignored.' % c)
-                    continue
-                c_int = raw.ch_names.index(c)
-            elif type(c) == int:
-                c_int = c
-            else:
-                raise RuntimeError(
-                    'EXCLUDES has a value of unknown type %s.\nEXCLUDES=%s' % (type(c), cfg.EXCLUDES))
-            if c_int in picks:
-                del picks[picks.index(c_int)]
-    if max(picks) > len(raw.ch_names):
-        raise ValueError('"picks" has a channel index %d while there are only %d channels.' % (max(picks), len(raw.ch_names)))
-    if hasattr(cfg, 'SP_CHANNELS') and cfg.SP_CHANNELS is not None:
-        logger.warning('SP_CHANNELS parameter is not supported yet. Will be set to CHANNEL_PICKS.')
-    if hasattr(cfg, 'TP_CHANNELS') and cfg.TP_CHANNELS is not None:
-        logger.warning('TP_CHANNELS parameter is not supported yet. Will be set to CHANNEL_PICKS.')
-    if hasattr(cfg, 'NOTCH_CHANNELS') and cfg.NOTCH_CHANNELS is not None:
-        logger.warning('NOTCH_CHANNELS parameter is not supported yet. Will be set to CHANNEL_PICKS.')
-
-    # Read epochs
-    try:
-        # Experimental: multiple epoch ranges
-        if type(cfg.EPOCH[0]) is list:
-            epochs_train = []
-            for ep in cfg.EPOCH:
-                epoch = Epochs(raw, events, triggers, tmin=ep[0], tmax=ep[1],
-                    proj=False, picks=picks, baseline=None, preload=True,
-                    verbose=False, detrend=None)
-                # Channels are already selected by 'picks' param so use all channels.
-                pu.preprocess(epoch, spatial=cfg.SP_FILTER, spatial_ch=None,
-                              spectral=cfg.TP_FILTER, spectral_ch=None, notch=cfg.NOTCH_FILTER,
-                              notch_ch=None, multiplier=cfg.MULTIPLIER, n_jobs=cfg.N_JOBS)
-                epochs_train.append(epoch)
-        else:
-            # Usual method: single epoch range
-            epochs_train = Epochs(raw, events, triggers, tmin=cfg.EPOCH[0],
-                tmax=cfg.EPOCH[1], proj=False, picks=picks, baseline=None,
-                preload=True, verbose=False, detrend=None)
-            # Channels are already selected by 'picks' param so use all channels.
-            pu.preprocess(epochs_train, spatial=cfg.SP_FILTER, spatial_ch=None,
-                          spectral=cfg.TP_FILTER, spectral_ch=None, notch=cfg.NOTCH_FILTER, notch_ch=None,
-                          multiplier=cfg.MULTIPLIER, n_jobs=cfg.N_JOBS)
-    except:
-        logger.exception('Problem while epoching.')
-        if interactive:
-            print('Dropping to a shell.\n')
-            embed()
-        raise RuntimeError
-
-    label_set = np.unique(triggers.values())
-
-    # Compute features
-    if cfg.FEATURES == 'PSD':
-        featdata = get_psd_feature(epochs_train, cfg.EPOCH, cfg.PSD, feat_picks=None, n_jobs=cfg.N_JOBS)
-    else:
-        raise NotImplementedError('%s feature type is not supported.' % cfg.FEATURES)
-
-    featdata['picks'] = picks
-    featdata['sfreq'] = raw.info['sfreq']
-    featdata['ch_names'] = raw.ch_names
-    return featdata
-
-
->>>>>>> 7f628370
 def cross_validate(cfg, featdata, cv_file=None):
     """
     Perform cross validation
